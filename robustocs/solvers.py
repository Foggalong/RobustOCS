--- conflicted
+++ resolved
@@ -400,13 +400,7 @@
 
     # optional controls to stop Gurobi taking too long
     if time_limit:
-<<<<<<< HEAD
         time_remaining: float = time_limit
-    if max_duality_gap:
-        model.setParam('MIPGap', max_duality_gap)
-=======
-        model.setParam(gp.GRB.Param.TimeLimit, time_limit)
->>>>>>> 9544057c
 
     for i in range(max_iterations):
         # optional controls to stop Gurobi taking too long
@@ -764,13 +758,7 @@
 
     # optional controls to stop HiGHS taking too long
     if time_limit:
-<<<<<<< HEAD
         time_remaining: float = time_limit
-    if max_duality_gap:
-        pass  # NOTE HiGHS doesn't support duality gap, skip
-=======
-        h.setOptionValue('time_limit', time_limit)
->>>>>>> 9544057c
 
     for i in range(max_iterations):
         # use at most the remaining unused time
